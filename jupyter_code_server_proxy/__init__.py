# Copyright 2022 IDRIS / jupyter
#
# Licensed under the Apache License, Version 2.0 (the "License");
# you may not use this file except in compliance with the License.
# You may obtain a copy of the License at
#
#     http://www.apache.org/licenses/LICENSE-2.0
#
# Unless required by applicable law or agreed to in writing, software
# distributed under the License is distributed on an "AS IS" BASIS,
# WITHOUT WARRANTIES OR CONDITIONS OF ANY KIND, either express or implied.
# See the License for the specific language governing permissions and
# limitations under the License.


import os
import re
import tempfile
import getpass
import stat
import logging
import json

from typing import Any
from typing import Dict

import tornado


def get_logger(name):
    """Configure logging"""
    logger = logging.getLogger(name)
    if not logger.handlers:
        # Prevent logging from propagating to the root logger
        logger.propagate = 0
        console = logging.StreamHandler()
        logger.addHandler(console)
        formatter = logging.Formatter(
            '[%(levelname).1s %(asctime)s.%(msecs)03d %(module)s '
            '%(funcName)s:%(lineno)d] %(message)s',
            datefmt='%Y-%m-%d %H:%M:%S'
        )
        console.setFormatter(formatter)
    return logger


def setup_code_server() -> Dict[str, Any]:
    """ Setup commands and and return a dictionary compatible
        with jupyter-server-proxy.
    """

    # Set logging
    logger = get_logger(__name__)
    logger.setLevel(logging.INFO)

    code_server_executable = 'code-server'
    # Get code server env root directory if set
    code_server_env_root = os.environ.get('CODE_SERVER_ENV_ROOT', '')
    # Update code_server_executable
    if code_server_env_root:
        code_server_executable = os.path.join(
            code_server_env_root, 'bin', code_server_executable
        )

    # Get home dir
    home_dir = os.path.expanduser('~')

    # Get current user
    current_user = getpass.getuser()

    # code-server specific dirs
    user_dir = os.path.join(os.environ.get(
        'WORK', default=home_dir), 'code-server'
    )
    extensions_dir = os.path.join(os.environ.get(
        'WORK', default=home_dir), 'code-server', 'extensions'
    )

    # By default we use JOBSCRATCH to place ephermal
    # scripts. If this is not available we need to have a smart fallback
    # option to take different users and different JupyterLab instances
    # into account.
    # Fallback is /tmp/$USER-{random-hash}
    if os.environ.get('JOBSCRATCH'):
        scratch_dir_perfix = os.environ.get('JOBSCRATCH')
    else:
        scratch_dir_perfix = tempfile.mkdtemp(prefix=f'{current_user}-')

    # Unix socket path
    unix_socket_path = os.path.join(
        scratch_dir_perfix, 'run', 'code-server.sock'
    )

    # Ensure we create socket dir
    os.makedirs(os.path.dirname(unix_socket_path), exist_ok=True)

    # Config file name
    # Each lab instance can have its own config file. We do not want to overwrite
    # existing lab config. So we prepend name of config with lab server name
    code_server_config_file_name = os.environ.get(
        'JUPYTERHUB_SERVER_NAME', default='jupyterlab'
    )
    code_server_config_file = os.path.join(
        home_dir, '.config', 'code-server',
        f'{code_server_config_file_name}-config.yaml'
    )

    def forbid_port_forwarding(response, request):
        """Forbid the port forwarding requests to code server"""
        if re.search(f'(.*)/code_server/[0-9]/proxy/([0-9]*)', request.uri):
            response.code = 403
            raise tornado.web.HTTPError(
                403, 'Port forwarding using code server is forbidden!!'
            )

    # Write code server config file to user's home
    def _write_config_file():
        """Write config file to config directory"""
        # code-server config dir
        code_server_config_dir = os.path.dirname(code_server_config_file)
        # Ensure config dir exists
        os.makedirs(code_server_config_dir, exist_ok=True)

        # Config file attributes
        config = {
            'cert': False,
        }

        # Dump config file
        with open(code_server_config_file, 'w') as f:
            json.dump(config, f, indent=2)

    def _get_icon_path():
        """Get the icon path"""
        return os.path.join(
            os.path.dirname(os.path.abspath(__file__)), 'icons',
            'code-server-logo.svg'
        )

    def _code_server_command(port, unix_socket, args):
        """Callable that we will pass to sever proxy to spin up
        code server"""
        # Check if code server executable is available
        if not os.path.exists(code_server_executable):
            raise FileNotFoundError(
                f'{code_server_executable} executable not found.'
            )

        script_template = """#!/bin/bash
exit_script() {{
    get_child_pids $$
    trap - SIGTERM # clear the trap
    kill -INT $CPIDS # Sends SIGTERM to child/sub processes
    exit 0
}}

function get_child_pids() {{
    pids=`pgrep -P $1|xargs`
    for pid in $pids;
    do
        CPIDS="$CPIDS $pid"
        get_child_pids $pid
    done
}}

trap exit_script SIGTERM

CPIDS=''

export PATH={code_server_env_bin}:$PATH

# We need to send this process to background or else bash
# will ignore TERM signal as it will wait for code-server to finish
# before taking signal into account
{code_server_executable} "$@" &
wait
""".format(
    code_server_executable=code_server_executable,
    code_server_env_bin=os.path.join(code_server_env_root, 'bin')
)

<<<<<<< HEAD
=======
        # Fall back root directory. By default we use JOBSCRATCH to place ephermal
        # scripts. If this is not available we need to have a smart fallback
        # option to take different users and different JupyterLab instances
        # into account.
        # Fallback to fallback is /tmp/$USER
        fallback_scratch_dir_prefix = os.environ.get(
            'JUPYTER_FILES_ROOT', default=os.path.join(
                '/tmp', os.environ.get('USER')
            )
        )
        # Root directory to save the code server wrapper
        scratch_dir_perfix = os.environ.get(
            'JOBSCRATCH', default=fallback_scratch_dir_prefix
        )
>>>>>>> 15b691b2
        scratch_dir = os.path.join(
            scratch_dir_perfix,
            'bin',
            os.environ.get('JUPYTERHUB_SERVER_NAME', default='jupyterlab')
        )

        # Check if scratch dir exists and create one if it does not
        if not os.path.exists(scratch_dir):
            os.makedirs(scratch_dir, exist_ok=True)

        # Path to code server wrapper
        code_server_wrapper = os.path.join(
            scratch_dir, 'code_server_wrapper.sh'
        )

        # Write wrapper script to directory
        with open(code_server_wrapper, 'w') as f:
            f.write(script_template)

        # Make it executable
        st = os.stat(code_server_wrapper)
        os.chmod(code_server_wrapper, st.st_mode | stat.S_IEXEC)

        # Make code-server command arguments
        # NOTE: seems like extensions-dir in config file is ignored. Maybe
        # we should put an issue in the upstream project?
        # We pass the extensions-dir argument as CLI
        cmd_args = [
            code_server_wrapper, '--socket', str(unix_socket), 'socket-mode', '700',
            '--auth', 'none', '--config', code_server_config_file,
            '--user-data-dir', user_dir, '--extensions-dir', extensions_dir,
            '--disable-telemetry', '--disable-update-check'
        ]

        # If arguments like host, port are found in config, delete them.
        # We let Jupyter server proxy to take care of them
        # Additionally we delete path_prefix as well.
        for arg in [
            '--bind-addr', 'socket', 'socket-mode',
            '--install-extension',
            '--extensions-dir', '--user-data-dir'
            ]:
            if arg in args:
                idx = args.index(arg)
                del args[idx:idx + 2]

        _write_config_file()
        logger.info(
            'Code server config file is written at %s', code_server_config_file
        )

        # Append user provided arguments to cmd_args
        cmd_args += args

        logger.info(
            'Code server will be launched with arguments %s', cmd_args
        )

        return cmd_args

    return {
        'command': _code_server_command,
        'absolute_url': False,
        'timeout': 300,
        'new_browser_tab': True,
        'rewrite_response': forbid_port_forwarding,
        'unix_socket': unix_socket_path,
        'launcher_entry': {
            'enabled': True,
            'title': 'Code server',
            'num_instances': 1,
            'icon_path': _get_icon_path(),
            'category': 'Applications',
        }
    }

from . import _version
__version__ = _version.get_versions()['version']<|MERGE_RESOLUTION|>--- conflicted
+++ resolved
@@ -179,8 +179,6 @@
     code_server_env_bin=os.path.join(code_server_env_root, 'bin')
 )
 
-<<<<<<< HEAD
-=======
         # Fall back root directory. By default we use JOBSCRATCH to place ephermal
         # scripts. If this is not available we need to have a smart fallback
         # option to take different users and different JupyterLab instances
@@ -195,7 +193,6 @@
         scratch_dir_perfix = os.environ.get(
             'JOBSCRATCH', default=fallback_scratch_dir_prefix
         )
->>>>>>> 15b691b2
         scratch_dir = os.path.join(
             scratch_dir_perfix,
             'bin',
